--- conflicted
+++ resolved
@@ -98,37 +98,27 @@
         logging.debug("Updating cache file with %d entries" % len(docs))
         json.dump(_doc_cache, cfile, indent=2)
 
-<<<<<<< HEAD
 def submit_to_elastic(data):
-=======
-
-def main(args):
-    if args.local_file:
-        raw_data = load_data_local(args.local_file)
-    else:
-        raw_data = load_data_from_cmsweb(args.cert_file, args.key_file)
-
-    processed_data = process_data(raw_data)
-    if not processed_data: return -1
-
->>>>>>> 4ffd425e
     es_interface = WMAMonElasticInterface(hosts=['localhost:9200'],
                                           index_name='wmamon-dummy',
                                           recreate=args.recreate_index)
     if not es_interface.connected: return -2
 
-<<<<<<< HEAD
     res = es_interface.bulk_inject_from_list_checked(data)
     # res = es_interface.bulk_inject_from_list(data)
 
 def submit_to_cern_amq(data):
+    new_data = [d for d in data if check_timestamp_in_cache(d)]
+    if not len(new_data):
+        logging.warning("No new documents found")
+        return
     username = open('username', 'r').read().strip()
     password = open('password', 'r').read().strip()
     stomp_interface = WMAMonStompInterface(username=username,
                                            password=password,
                                            host_and_ports=[('dashb-test-mb.cern.ch', 61113)])
 
-    for doc in data:
+    for doc in new_data:
         id_ = doc.pop("_id", None)
         stomp_interface.make_notification(payload=doc, id_=id_)
 
@@ -144,19 +134,9 @@
 
     processed_data = process_data(raw_data)
     if not processed_data: return -1
-    processed_data = [d for d in processed_data if check_timestamp_in_cache(d)]
 
     submit_to_elastic(processed_data)
     submit_to_cern_amq(processed_data)
-=======
-    processed_data = [d for d in processed_data if check_timestamp_in_cache(d)]
-
-    # res = es_interface.bulk_inject_from_list_checked(processed_data)
-    res = es_interface.bulk_inject_from_list(processed_data)
-
-    if res[0] == len(processed_data):
-        update_cache(processed_data)
->>>>>>> 4ffd425e
 
     return 0
 
